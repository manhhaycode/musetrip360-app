'use client';

import {
  EventTypeEnum,
  useGetEventById,
  useGetUserEventParticipants,
  useGetEventParticipants,
  useGetEventRooms,
} from '@musetrip360/event-management';
import {
  CreateOrder,
  OrderTypeEnum,
  PaymentStatusEnum,
  useCreateOrder,
  useGetOrderByCode,
} from '@musetrip360/payment-management';
import { useAuthStore } from '@musetrip360/auth-system';
import { Alert, AlertDescription } from '@musetrip360/ui-core/alert';
import { Badge } from '@musetrip360/ui-core/badge';
import { Button } from '@musetrip360/ui-core/button';
import { Card } from '@musetrip360/ui-core/card';
import { Skeleton } from '@musetrip360/ui-core/skeleton';
import { cn } from '@musetrip360/ui-core/utils';
import {
  AlertCircle,
  ArrowLeft,
  Calendar,
  Clock,
  CreditCard,
  ExternalLink,
  MapPin,
  Users,
  CheckCircle,
  Loader2,
  UserCheck,
} from 'lucide-react';
import Image from 'next/image';
import { useRouter } from 'next/navigation';
import { useState } from 'react';
import { toast } from '@musetrip360/ui-core';

// Join Event Button Component - copied from MuseumEventsTab
const JoinEventButton = ({ eventId }: { eventId: string }) => {
  const router = useRouter();
  const { data: eventRooms, isLoading } = useGetEventRooms(eventId);

  const handleJoinEvent = () => {
    if (eventRooms && eventRooms.length > 0) {
      // Navigate to the first room
      const firstRoom = eventRooms[0];
      router.push(`/stream/setup/${firstRoom!.id}`);
    } else {
      console.error('No rooms found for this event');
    }
  };

  return (
    <Button
      size="sm"
      className="h-8 px-4 text-sm bg-red-500 hover:bg-red-600 text-white"
      onClick={handleJoinEvent}
      disabled={isLoading || !eventRooms || eventRooms.length === 0}
    >
      📍 Tham gia sự kiện
    </Button>
  );
};
import { ParticipantRoleName } from '@/config/constants/type';
import { FeedbackList, FeedbackForm } from '../feedback';

interface EventDetailPageProps {
  eventId: string;
  className?: string;
}

const getEventTypeColor = (type: EventTypeEnum) => {
  switch (type) {
    case EventTypeEnum.Exhibition:
      return 'bg-purple-50 text-purple-700 border-purple-200';
    case EventTypeEnum.Workshop:
      return 'bg-blue-50 text-blue-700 border-blue-200';
    case EventTypeEnum.Lecture:
      return 'bg-green-50 text-green-700 border-green-200';
    case EventTypeEnum.SpecialEvent:
      return 'bg-orange-50 text-orange-700 border-orange-200';
    case EventTypeEnum.HolidayEvent:
      return 'bg-pink-50 text-pink-700 border-pink-200';
    default:
      return 'bg-gray-50 text-gray-700 border-gray-200';
  }
};

const formatDateTime = (dateString: string) => {
  return new Date(dateString).toLocaleDateString('vi-VN', {
    weekday: 'long',
    day: 'numeric',
    month: 'long',
    year: 'numeric',
    hour: '2-digit',
    minute: '2-digit',
  });
};

const formatPrice = (price: number) => {
  return new Intl.NumberFormat('vi-VN', {
    style: 'currency',
    currency: 'VND',
  }).format(price);
};

export function EventDetailPage({ eventId, className }: EventDetailPageProps) {
  const router = useRouter();
  const [isOrdering, setIsOrdering] = useState(false);
  const [orderCode, setOrderCode] = useState<string | null>(null);
  const userId = useAuthStore((state) => state.userId);

  const { data: event, isLoading: isLoadingEvent, error: eventError } = useGetEventById(eventId);
  const { data: userParticipants, refetch: refetchUserParticipants } = useGetUserEventParticipants(userId || '', {
    enabled: !!userId,
  });
  const {
    data: eventParticipants,
    isLoading: isLoadingParticipants,
    refetch: refetchEventParticipants,
  } = useGetEventParticipants(eventId);

  const { data: order } = useGetOrderByCode(orderCode || '', {
    enabled: !!orderCode,
    staleTime: 2000, // Refresh every 5 seconds
  });

  const createOrderMutation = useCreateOrder({
    onSuccess: (data) => {
      setOrderCode(String(data.orderCode));
      setIsOrdering(false);

      // Open payment link in new window
      if (data.checkoutUrl) {
        window.open(data.checkoutUrl, '_blank');
      }

      refetchEventParticipants();
      refetchUserParticipants();
      toast.success('Đơn hàng đã được tạo thành công');
    },
    onError: (error) => {
      console.error('Order creation failed:', error);
      setIsOrdering(false);
    },
  });

  const handleBuyTicket = () => {
    if (!event) return;

    setIsOrdering(true);

    const orderData: CreateOrder = {
      orderType: OrderTypeEnum.Event,
      itemIds: [event.id],
      returnUrl: `${window.location.origin}/order/success`,
      cancelUrl: `${window.location.origin}/order/cancel`,
    };

    createOrderMutation.mutate(orderData);
  };

  const handleBackClick = () => {
    router.back();
  };

  if (isLoadingEvent) {
    return (
      <div className={cn('container mx-auto py-8', className)}>
        <div className="space-y-6">
          <Skeleton className="h-8 w-32" />
          <div className="grid lg:grid-cols-3 gap-8">
            <div className="lg:col-span-2 space-y-6">
              <Skeleton className="h-64 w-full" />
              <Skeleton className="h-8 w-3/4" />
              <Skeleton className="h-32 w-full" />
            </div>
            <div className="space-y-4">
              <Skeleton className="h-40 w-full" />
              <Skeleton className="h-12 w-full" />
            </div>
          </div>
        </div>
      </div>
    );
  }

  if (eventError || !event) {
    return (
      <div className={cn('container mx-auto py-8', className)}>
        <Alert variant="destructive">
          <AlertCircle className="h-4 w-4" />
          <AlertDescription>Không thể tải thông tin sự kiện. Vui lòng thử lại sau.</AlertDescription>
        </Alert>
      </div>
    );
  }

  const now = new Date();
  const startTime = new Date(event.startTime);
  const endTime = new Date(event.endTime);
  const isOngoing = startTime <= now && endTime >= now;
  const isUpcoming = startTime > now;
  const isPast = endTime < now;
  const isFree = event.price === 0;
  const isSoldOut = event.availableSlots === 0;
  const hasParticipated =
    userParticipants?.some((participant) => participant.eventId === eventId) ||
    eventParticipants?.some((participant) => participant.userId === userId) ||
    false;

  return (
    <div className={cn('container mx-auto py-8', className)}>
      <div className="space-y-6">
        {/* Back Button */}
        <Button variant="ghost" onClick={handleBackClick} className="flex items-center gap-2 mb-4">
          <ArrowLeft className="h-4 w-4" />
          Quay lại
        </Button>

        {/* Order Status Alert */}
        {order && (
          <Alert
            className={cn(
              'flex',
              order.status === PaymentStatusEnum.Success
                ? 'border-green-200 bg-green-50'
                : order.status === PaymentStatusEnum.Canceled
                  ? 'border-red-200 bg-red-50'
                  : 'border-blue-200 bg-blue-50'
            )}
          >
<<<<<<< HEAD
            <div className="flex flex-1 items-center gap-2">
=======
            <div className="flex items-center gap-2 w-full">
>>>>>>> 4b82e0e5
              {order.status === PaymentStatusEnum.Success && <CheckCircle className="h-4 w-4 text-green-600" />}
              {order.status === PaymentStatusEnum.Pending && <Loader2 className="h-4 w-4 text-blue-600 animate-spin" />}
              {order.status === PaymentStatusEnum.Canceled && <AlertCircle className="h-4 w-4 text-red-600" />}
            </div>
            <AlertDescription
              className={cn(
                order.status === PaymentStatusEnum.Success
                  ? 'text-green-800'
                  : order.status === PaymentStatusEnum.Canceled
                    ? 'text-red-800'
                    : 'text-blue-800',
                'inline flex-1'
              )}
            >
              {order.status === PaymentStatusEnum.Success && 'Thanh toán thành công! Bạn đã đăng ký sự kiện.'}
              {order.status === PaymentStatusEnum.Pending && 'Đang xử lý thanh toán... (Tự động cập nhật mỗi 5 giây)'}
              {order.status === PaymentStatusEnum.Canceled && 'Thanh toán thất bại. Vui lòng thử lại.'}
            </AlertDescription>
          </Alert>
        )}

        {/* Main Content */}
        <div className="grid lg:grid-cols-3 gap-8">
          {/* Event Details - Left Side */}
          <div className="lg:col-span-2 space-y-6">
            {/* Event Image */}
            {event.metadata?.thumbnail?.[0] && (
              <div className="relative aspect-video rounded-lg overflow-hidden">
                <Image src={event.metadata?.thumbnail[0]} alt={event.title} fill className="object-cover" unoptimized />
              </div>
            )}

            {/* Event Info */}
            <div className="space-y-4">
              <div className="flex items-center gap-3 flex-wrap">
                <Badge className={cn('text-sm', getEventTypeColor(event.eventType))}>
                  {event.eventType === 'Exhibition'
                    ? 'Triển lãm'
                    : event.eventType === 'Workshop'
                      ? 'Workshop'
                      : event.eventType === 'Lecture'
                        ? 'Hội thảo'
                        : event.eventType === 'SpecialEvent'
                          ? 'Sự kiện đặc biệt'
                          : event.eventType === 'HolidayEvent'
                            ? 'Sự kiện lễ hội'
                            : 'Khác'}
                </Badge>
                {isOngoing && <Badge className="bg-red-500 text-white animate-pulse">ĐANG DIỄN RA</Badge>}
                {isPast && (
                  <Badge variant="outline" className="text-gray-600">
                    ĐÃ KẾT THÚC
                  </Badge>
                )}
              </div>

              <h1 className="text-3xl font-bold text-gray-900">{event.title}</h1>

              <div className="grid grid-cols-1 md:grid-cols-2 gap-4 text-sm text-gray-600">
                <div className="flex items-center gap-2">
                  <Calendar className="h-4 w-4" />
                  <span>Bắt đầu: {formatDateTime(event.startTime)}</span>
                </div>
                <div className="flex items-center gap-2">
                  <Clock className="h-4 w-4" />
                  <span>Kết thúc: {formatDateTime(event.endTime)}</span>
                </div>
                <div className="flex items-center gap-2">
                  <MapPin className="h-4 w-4" />
                  <span>{event.location}</span>
                </div>
                <div className="flex items-center gap-2">
                  <Users className="h-4 w-4" />
                  <span>
                    Còn {event.availableSlots}/{event.capacity} chỗ
                  </span>
                </div>
              </div>

              <div className="prose max-w-none">
                <h3 className="text-lg font-semibold mb-3">Mô tả sự kiện</h3>
                <p className="text-gray-700 leading-relaxed">{event.description}</p>
              </div>

              {/* Artifacts & Tours */}
              {event.artifacts && event.artifacts.length > 0 && (
                <div>
                  <h3 className="text-lg font-semibold mb-3">Hiện vật liên quan</h3>
                  <div className="grid grid-cols-1 md:grid-cols-2 gap-4">
                    {event.artifacts.map((artifact) => (
                      <Card key={artifact.id} className="p-4">
                        <div className="flex gap-3">
                          <div className="relative w-16 h-16 flex-shrink-0 rounded-lg overflow-hidden">
                            <Image
                              src={artifact.imageUrl}
                              alt={artifact.name}
                              fill
                              className="object-cover"
                              unoptimized
                            />
                          </div>
                          <div className="flex-1 min-w-0">
                            <h4 className="font-medium text-gray-900">{artifact.name}</h4>
                            <p className="text-sm text-gray-600 line-clamp-2">{artifact.description}</p>
                            <p className="text-xs text-gray-500 mt-1">{artifact.historicalPeriod}</p>
                          </div>
                        </div>
                      </Card>
                    ))}
                  </div>
                </div>
              )}

              {event.tourOnlines && event.tourOnlines.length > 0 && (
                <div>
                  <h3 className="text-lg font-semibold mb-3">Tour trực tuyến</h3>
                  <div className="space-y-3">
                    {event.tourOnlines.map((tour) => (
                      <Card key={tour.id} className="p-4">
                        <h4 className="font-medium text-gray-900">{tour.name}</h4>
                        <p className="text-sm text-gray-600 mt-1">{tour.description}</p>
                      </Card>
                    ))}
                  </div>
                </div>
              )}

              {/* Event Participants */}
              <div>
                <h3 className="text-lg font-semibold mb-3 flex items-center gap-2">
                  <UserCheck className="h-5 w-5" />
                  Người tham gia ({eventParticipants?.length || 0})
                </h3>
                {isLoadingParticipants ? (
                  <div className="grid grid-cols-1 md:grid-cols-2 lg:grid-cols-3 gap-4">
                    {Array.from({ length: 6 }).map((_, index) => (
                      <Card key={index} className="p-4">
                        <div className="flex items-center gap-3">
                          <Skeleton className="h-10 w-10 rounded-full" />
                          <div className="space-y-2">
                            <Skeleton className="h-4 w-24" />
                            <Skeleton className="h-3 w-16" />
                          </div>
                        </div>
                      </Card>
                    ))}
                  </div>
                ) : eventParticipants && eventParticipants.length > 0 ? (
                  <div className="grid grid-cols-1 md:grid-cols-2 lg:grid-cols-3 gap-4">
                    {eventParticipants.map((participant) => (
                      <Card key={participant.id} className="p-4">
                        <div className="flex items-center gap-3">
                          <div className="relative w-10 h-10 flex-shrink-0 rounded-full overflow-hidden bg-primary/10">
                            {participant.user?.avatarUrl ? (
                              <Image
                                src={participant.user.avatarUrl}
                                alt={participant.user.fullName || 'User'}
                                fill
                                className="object-cover"
                                unoptimized
                              />
                            ) : (
                              <div className="w-full h-full flex items-center justify-center text-primary font-medium">
                                {(
                                  participant.user?.fullName?.[0] ||
                                  participant.user?.username?.[0] ||
                                  '?'
                                ).toUpperCase()}
                              </div>
                            )}
                          </div>
                          <div className="flex-1 min-w-0">
                            <h4 className="font-medium text-gray-900 truncate">
                              {participant.user?.fullName
                                ? participant.user.fullName
                                : participant.user?.username || 'Người dùng ẩn danh'}
                            </h4>
                            <p className="text-xs text-gray-500">{ParticipantRoleName[participant.role]}</p>
                          </div>
                        </div>
                      </Card>
                    ))}
                  </div>
                ) : (
                  <Card className="p-6">
                    <div className="text-center text-gray-500">
                      <Users className="h-8 w-8 mx-auto mb-2 opacity-50" />
                      <p>Chưa có người tham gia sự kiện này</p>
                    </div>
                  </Card>
                )}
              </div>

              {/* Event Feedback */}
              <div className="space-y-6">
                <div>
                  <h3 className="text-lg font-semibold mb-4">Đánh giá sự kiện</h3>

                  {/* Show feedback form only for participants or if event is past */}
                  {(hasParticipated || isPast) && (
                    <div className="mb-6">
                      <FeedbackForm targetId={eventId} targetType="event" targetName={event.title} />
                    </div>
                  )}

                  {/* Feedback list */}
                  <FeedbackList targetId={eventId} targetType="event" />
                </div>
              </div>
            </div>
          </div>

          {/* Booking Card - Right Side */}
          <div className="space-y-4">
            <Card className="p-6 sticky top-8">
              <div className="space-y-4">
                <div className="text-center">
                  <div className="text-3xl font-bold text-gray-900">
                    {isFree ? 'Miễn phí' : formatPrice(event.price)}
                  </div>
                  {!isFree && <div className="text-sm text-gray-600">Giá vé</div>}
                </div>

                <div className="space-y-3 text-sm border-t pt-4">
                  <div className="flex justify-between">
                    <span className="text-gray-600">Trạng thái:</span>
                    <span
                      className={cn(
                        'font-medium',
                        isOngoing ? 'text-red-600' : isUpcoming ? 'text-blue-600' : 'text-gray-600'
                      )}
                    >
                      {isOngoing ? 'Đang diễn ra' : isUpcoming ? 'Sắp diễn ra' : 'Đã kết thúc'}
                    </span>
                  </div>
                  <div className="flex justify-between">
                    <span className="text-gray-600">Chỗ còn lại:</span>
                    <span className={cn('font-medium', isSoldOut ? 'text-red-600' : 'text-green-600')}>
                      {event.availableSlots} / {event.capacity}
                    </span>
                  </div>
                  <div className="flex justify-between">
                    <span className="text-gray-600">Hạn đăng ký:</span>
                    <span className="font-medium">{new Date(event.bookingDeadline).toLocaleDateString('vi-VN')}</span>
                  </div>
                </div>

                {/* Buy Button */}
                <div className="pt-4 border-t">
                  {isPast ? (
                    <Button disabled className="w-full">
                      Sự kiện đã kết thúc
                    </Button>
                  ) : isSoldOut ? (
                    <Button disabled className="w-full">
                      Đã hết chỗ
                    </Button>
                  ) : new Date(event.bookingDeadline) < now && !hasParticipated ? (
                    <Button disabled className="w-full">
                      Đã hết hạn đăng ký
                    </Button>
                  ) : hasParticipated ? (
                    <div className="space-y-2">
                      <Button disabled className="w-full bg-green-600">
                        <CheckCircle className="h-4 w-4 mr-2" />
                        Đã đăng ký
                      </Button>
                      {isOngoing && <JoinEventButton eventId={eventId} />}
                    </div>
                  ) : (
                    <Button
                      onClick={handleBuyTicket}
                      disabled={isOrdering || createOrderMutation.isPending}
                      className="w-full"
                    >
                      {isOrdering || createOrderMutation.isPending ? (
                        <Loader2 className="h-4 w-4 mr-2 animate-spin" />
                      ) : (
                        <CreditCard className="h-4 w-4 mr-2" />
                      )}
                      {isFree
                        ? 'Đăng ký tham gia'
                        : isOrdering || createOrderMutation.isPending
                          ? 'Đang xử lý...'
                          : 'Mua vé ngay'}
                    </Button>
                  )}

                  {order?.metadata?.checkoutUrl && order.status === PaymentStatusEnum.Pending && (
                    <Button
                      variant="outline"
                      className="w-full mt-2"
                      onClick={() => window.open(order?.metadata?.checkoutUrl, '_blank')}
                    >
                      <ExternalLink className="h-4 w-4 mr-2" />
                      Mở lại trang thanh toán
                    </Button>
                  )}
                </div>

                {createOrderMutation.isError && (
                  <Alert variant="destructive" className="mt-4">
                    <AlertCircle className="h-4 w-4" />
                    <AlertDescription>Có lỗi xảy ra khi tạo đơn hàng. Vui lòng thử lại.</AlertDescription>
                  </Alert>
                )}
              </div>
            </Card>
          </div>
        </div>
      </div>
    </div>
  );
}<|MERGE_RESOLUTION|>--- conflicted
+++ resolved
@@ -234,11 +234,7 @@
                   : 'border-blue-200 bg-blue-50'
             )}
           >
-<<<<<<< HEAD
             <div className="flex flex-1 items-center gap-2">
-=======
-            <div className="flex items-center gap-2 w-full">
->>>>>>> 4b82e0e5
               {order.status === PaymentStatusEnum.Success && <CheckCircle className="h-4 w-4 text-green-600" />}
               {order.status === PaymentStatusEnum.Pending && <Loader2 className="h-4 w-4 text-blue-600 animate-spin" />}
               {order.status === PaymentStatusEnum.Canceled && <AlertCircle className="h-4 w-4 text-red-600" />}
