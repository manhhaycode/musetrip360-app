--- conflicted
+++ resolved
@@ -8,7 +8,7 @@
 import { Button } from '@musetrip360/ui-core/button';
 import { Card, CardContent, CardDescription, CardHeader, CardTitle } from '@musetrip360/ui-core/card';
 import { Select, SelectContent, SelectItem, SelectTrigger, SelectValue } from '@musetrip360/ui-core/select';
-import { Calendar, CreditCard, Package, Ticket, Users, Clock, MapPin, User, Star, Info } from 'lucide-react';
+import { Calendar, CreditCard, Package, Ticket, Users, Clock, MapPin, User, Star, Info, Eye } from 'lucide-react';
 import get from 'lodash/get';
 import { useRouter } from 'next/navigation';
 
@@ -356,13 +356,10 @@
                         Thanh toán
                       </Button>
                     )}
-<<<<<<< HEAD
                     <Button onClick={() => handleViewOrderDetails(order.id)} variant="ghost" size="sm">
                       <Eye className="h-4 w-4 mr-2" />
                       Chi tiết
                     </Button>
-=======
->>>>>>> 4b82e0e5
                   </div>
                 </div>
 
