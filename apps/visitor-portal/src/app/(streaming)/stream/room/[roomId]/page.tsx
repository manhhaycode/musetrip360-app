'use client';

import { useGetEventById } from '@musetrip360/event-management';
import { useStreamingContext } from '@musetrip360/streaming/contexts';
import { StreamingRoom } from '@musetrip360/streaming/ui';

import { IVirtualTour } from '@musetrip360/virtual-tour';
import { useRouter } from 'next/navigation';
import { Suspense, use, useEffect } from 'react';

const VirtualTourViewer = await import('@musetrip360/virtual-tour').then((mod) => mod.VirtualTourViewer);

interface StreamRoomPageProps {
  params: Promise<{ roomId: string }>;
}

export default function StreamRoomPage({ params }: StreamRoomPageProps) {
  const { roomId } = use(params);
  const router = useRouter();
  const { isInRoom, currentRoomId, roomState } = useStreamingContext();
<<<<<<< HEAD
=======
  console.log(roomState);
>>>>>>> 8c1c67aa
  const { data: event, isLoading } = useGetEventById(roomState?.EventId!, {
    enabled: !!roomState?.EventId,
  });

  // Redirect to setup if not in room or wrong room
  useEffect(() => {
    console.log('Checking room status...');
    console.log(`isInRoom: ${isInRoom}, currentRoomId: ${currentRoomId}, roomId: ${roomId}`);
    if (!isInRoom || currentRoomId !== roomId) {
<<<<<<< HEAD
      // router.replace(`/stream/setup/${roomId}`);
=======
      router.replace(`/stream/setup/${roomId}`);
>>>>>>> 8c1c67aa
    }
  }, [isInRoom, currentRoomId, roomId]);

  return (
    <StreamingRoom>
      {isLoading || !event?.tourOnlines ? (
        <div className="flex items-center justify-center h-full text-primary">Loading...</div>
      ) : (
        <Suspense
          fallback={<div className="flex items-center justify-center h-full text-primary">Loading Virtual Tour...</div>}
        >
          <VirtualTourViewer virtualTour={event.tourOnlines[0] as IVirtualTour} />
        </Suspense>
      )}
    </StreamingRoom>
  );
}<|MERGE_RESOLUTION|>--- conflicted
+++ resolved
@@ -18,10 +18,6 @@
   const { roomId } = use(params);
   const router = useRouter();
   const { isInRoom, currentRoomId, roomState } = useStreamingContext();
-<<<<<<< HEAD
-=======
-  console.log(roomState);
->>>>>>> 8c1c67aa
   const { data: event, isLoading } = useGetEventById(roomState?.EventId!, {
     enabled: !!roomState?.EventId,
   });
@@ -31,11 +27,7 @@
     console.log('Checking room status...');
     console.log(`isInRoom: ${isInRoom}, currentRoomId: ${currentRoomId}, roomId: ${roomId}`);
     if (!isInRoom || currentRoomId !== roomId) {
-<<<<<<< HEAD
-      // router.replace(`/stream/setup/${roomId}`);
-=======
       router.replace(`/stream/setup/${roomId}`);
->>>>>>> 8c1c67aa
     }
   }, [isInRoom, currentRoomId, roomId]);
 
