{
  "name": "@apps/admin-portal",
  "private": true,
  "version": "0.0.0",
  "description": "A Vite application of admin to manage Musetrip360 system",
  "type": "module",
  "scripts": {
    "dev": "vite",
    "build": "tsc -b && vite build",
    "start": "vite preview",
    "lint": "eslint .",
    "preview": "vite preview"
  },
  "dependencies": {
    "@musetrip360/ui-core": "workspace:*",
    "@tailwindcss/vite": "^4.1.8",
    "react": "^19.0.0",
    "react-dom": "^19.0.0",
<<<<<<< HEAD
    "@musetrip360/ui-core": "workspace:*",
    "tailwindcss": "^4",
    "@tailwindcss/vite": "^4.1.8"
=======
    "tailwindcss": "^4"
>>>>>>> 2c275512
  },
  "devDependencies": {
    "@eslint/js": "^9.26.0",
    "@musetrip360/eslint-config": "workspace:*",
    "@musetrip360/tsconfig": "workspace:*",
    "@types/react": "^19",
    "@types/react-dom": "^19",
    "@vitejs/plugin-react-swc": "^3.9.0",
    "eslint": "^9",
    "eslint-plugin-react-hooks": "^5.2.0",
    "eslint-plugin-react-refresh": "^0.4.20",
    "globals": "^16.0.0",
    "typescript": "^5",
    "typescript-eslint": "^8.32.0",
    "vite": "^6.3.5"
  }
}<|MERGE_RESOLUTION|>--- conflicted
+++ resolved
@@ -1,12 +1,15 @@
 {
+  "name": "@apps/admin-portal",
   "name": "@apps/admin-portal",
   "private": true,
   "version": "0.0.0",
+  "description": "A Vite application of admin to manage Musetrip360 system",
   "description": "A Vite application of admin to manage Musetrip360 system",
   "type": "module",
   "scripts": {
     "dev": "vite",
     "build": "tsc -b && vite build",
+    "start": "vite preview",
     "start": "vite preview",
     "lint": "eslint .",
     "preview": "vite preview"
@@ -16,13 +19,9 @@
     "@tailwindcss/vite": "^4.1.8",
     "react": "^19.0.0",
     "react-dom": "^19.0.0",
-<<<<<<< HEAD
     "@musetrip360/ui-core": "workspace:*",
     "tailwindcss": "^4",
     "@tailwindcss/vite": "^4.1.8"
-=======
-    "tailwindcss": "^4"
->>>>>>> 2c275512
   },
   "devDependencies": {
     "@eslint/js": "^9.26.0",
