{
  "permissions": {
    "allow": [
      "mcp__serena__find_symbol",
      "mcp__serena__search_for_pattern",
      "mcp__serena__get_symbols_overview",
      "mcp__ide__getDiagnostics",
      "mcp__serena__find_file",
      "WebSearch",
<<<<<<< HEAD
      "mcp__serena__list_dir"
=======
      "Bash(pnpm lint:*)",
      "Bash(mkdir:*)"
>>>>>>> 8c1c67aa
    ],
    "defaultMode": "acceptEdits"
  }
}<|MERGE_RESOLUTION|>--- conflicted
+++ resolved
@@ -7,12 +7,9 @@
       "mcp__ide__getDiagnostics",
       "mcp__serena__find_file",
       "WebSearch",
-<<<<<<< HEAD
-      "mcp__serena__list_dir"
-=======
+      "mcp__serena__list_dir",
       "Bash(pnpm lint:*)",
       "Bash(mkdir:*)"
->>>>>>> 8c1c67aa
     ],
     "defaultMode": "acceptEdits"
   }
