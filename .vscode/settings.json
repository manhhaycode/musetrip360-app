{
<<<<<<< HEAD
  "files.eol": "\n"
=======
  "prettier.configPath": ".prettierrc"
>>>>>>> 25b4c582
}<|MERGE_RESOLUTION|>--- conflicted
+++ resolved
@@ -1,7 +1,3 @@
 {
-<<<<<<< HEAD
-  "files.eol": "\n"
-=======
   "prettier.configPath": ".prettierrc"
->>>>>>> 25b4c582
 }