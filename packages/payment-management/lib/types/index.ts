--- conflicted
+++ resolved
@@ -18,24 +18,8 @@
   createdByUser: IUser;
   createdAt: Date;
   updatedAt: Date;
-<<<<<<< HEAD
   orderEvents: OrderEvent[];
   orderTours: OrderTour[];
-=======
-  orderEvents?: OrderEvent[];
-};
-
-export type OrderEvent = {
-  orderId: string;
-  eventId: string;
-  event?: {
-    id: string;
-    title: string;
-    description: string;
-    startTime: string;
-    endTime: string;
-  };
->>>>>>> 4b82e0e5
 };
 
 export interface OrderEvent {
