--- conflicted
+++ resolved
@@ -26,11 +26,7 @@
 import { BulkUploadProvider } from '@musetrip360/shared/contexts';
 import { cn } from '@musetrip360/ui-core/utils';
 import { $getRoot } from 'lexical';
-<<<<<<< HEAD
 import { forwardRef, useImperativeHandle } from 'react';
-=======
-import { forwardRef, useEffect, useImperativeHandle } from 'react';
->>>>>>> 54a7ae22
 
 const createInitialConfig = (onError?: (error: Error) => void, readOnly?: boolean) => ({
   namespace: 'MuseTrip360RichEditor',
@@ -110,11 +106,11 @@
 
     useImperativeHandle(ref, () => ({
       editor: null as any, // Will be set in actual implementation
-      focus: () => {},
-      blur: () => {},
-      clear: () => {},
+      focus: () => { },
+      blur: () => { },
+      clear: () => { },
       getContent: () => '',
-      setContent: () => {},
+      setContent: () => { },
     }));
 
     return (
