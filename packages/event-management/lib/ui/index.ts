/**
 * @fileoverview Event Management UI Exports
 *
 * Exports all UI components and related utilities for event management.
<<<<<<< HEAD
 */
=======
 */

export * from './EventBasicInfoForm';
export * from './EventDetailManagement';
export * from './EventTourOnlineForm';
export * from './EventParticipants';
export * from './AddParticipantDialog';
>>>>>>> 54a7ae22
<|MERGE_RESOLUTION|>--- conflicted
+++ resolved
@@ -2,14 +2,10 @@
  * @fileoverview Event Management UI Exports
  *
  * Exports all UI components and related utilities for event management.
-<<<<<<< HEAD
- */
-=======
  */
 
 export * from './EventBasicInfoForm';
 export * from './EventDetailManagement';
 export * from './EventTourOnlineForm';
 export * from './EventParticipants';
-export * from './AddParticipantDialog';
->>>>>>> 54a7ae22
+export * from './AddParticipantDialog';