<<<<<<< HEAD
export * from './eventParticipant';
export * from './events';
=======
export * from './events';
export * from './eventParticipant';
>>>>>>> 54a7ae22
export * from './rooms';<|MERGE_RESOLUTION|>--- conflicted
+++ resolved
@@ -1,8 +1,3 @@
-<<<<<<< HEAD
 export * from './eventParticipant';
 export * from './events';
-=======
-export * from './events';
-export * from './eventParticipant';
->>>>>>> 54a7ae22
-export * from './rooms';+export * from './rooms';
