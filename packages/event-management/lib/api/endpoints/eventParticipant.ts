--- conflicted
+++ resolved
@@ -4,12 +4,8 @@
  * API endpoints for event participant operations.
  */
 
-<<<<<<< HEAD
 import { EventParticipant, ParticipantRoleEnum, ParticipantStatus } from '@/types';
-=======
-import { EventParticipant } from '@/types';
->>>>>>> 625591b3
-import { APIResponse, getHttpClient, PaginatedResponse } from '@musetrip360/query-foundation';
+import { APIResponse, getHttpClient } from '@musetrip360/query-foundation';
 
 /**
  * Event Participant API endpoints configuration
@@ -90,13 +86,7 @@
  */
 export const getEventParticipantsByEvent = async (eventId: string) => {
   const httpClient = getHttpClient();
-<<<<<<< HEAD
   const response = await httpClient.get<APIResponse<EventParticipant[]>>(eventParticipantEndpoints.getByEvent(eventId));
-=======
-  const response = await httpClient.get<PaginatedResponse<EventParticipant>>(
-    eventParticipantEndpoints.getByEvent(eventId)
-  );
->>>>>>> 625591b3
   return response.data;
 };
 
