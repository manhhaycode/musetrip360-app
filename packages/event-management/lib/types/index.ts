/**
 * @fileoverview Museum Management Types
 *
 * Type definitions for museum management operations including museums,
 * exhibitions, and devices.
 */
import { Pagination } from '@musetrip360/query-foundation';
<<<<<<< HEAD
import { IUser } from 'node_modules/@musetrip360/auth-system/dist/types/types';
=======
import { IUser } from '@musetrip360/user-management/types';
>>>>>>> c68f1f00

export type Event = {
  id: string;
  title: string;
  description: string;
  eventType: EventTypeEnum;
  startTime: string; // ISO date string
  endTime: string; // ISO date string
  location: string;
  capacity: number;
  availableSlots: number;
  bookingDeadline: string; // ISO date string
  museumId: string;
  createdBy?: string;
  status: EventStatusEnum;
  metadata?: EventMetadata;
  createdByUser?: IUser;
  createdAt: string; // ISO date string
  updatedAt: string; // ISO date string
  tourOnlines?: {
    id: string;
    name: string;
    description: string;
  }[];
  artifacts?: {
    id: string;
    name: string;
    description: string;
    historicalPeriod: string;
    imageUrl: string;
  }[];
};

export type EventMetadata = {
  images?: string[];
};

export enum EventTypeEnum {
  Exhibition = 'Exhibition',
  Workshop = 'Workshop',
  Lecture = 'Lecture',
  SpecialEvent = 'SpecialEvent',
  HolidayEvent = 'HolidayEvent',
  Other = 'Other',
}

export enum EventStatusEnum {
  Draft = 'Draft',
  Pending = 'Pending',
  Published = 'Published',
  Cancelled = 'Cancelled',
  Expired = 'Expired',
}

export type EventSearchParams = {
  museumId?: string;
  eventType?: EventTypeEnum;
  status?: EventStatusEnum;
  startDate?: string; // ISO date string
  endDate?: string; // ISO date string
  startBookingDeadline?: string; // ISO date string
  endBookingDeadline?: string; // ISO date string
} & Pagination;

export type EventCreateDto = {
  museumId: string;
  title: string;
  description: string;
  eventType: EventTypeEnum;
  startTime: string;
  endTime: string;
  location: string;
  capacity: number;
  availableSlots: number;
  bookingDeadline: string;
  metadata?: EventMetadata;
};

export type EventUpdateDto = {
  title?: string;
  description?: string;
  eventType?: EventTypeEnum;
  startTime?: string;
  endTime?: string;
  location?: string;
  capacity?: number;
  availableSlots?: number;
  bookingDeadline?: string;
  metadata?: EventMetadata;
  status?: EventStatusEnum;
};<|MERGE_RESOLUTION|>--- conflicted
+++ resolved
@@ -5,11 +5,7 @@
  * exhibitions, and devices.
  */
 import { Pagination } from '@musetrip360/query-foundation';
-<<<<<<< HEAD
-import { IUser } from 'node_modules/@musetrip360/auth-system/dist/types/types';
-=======
 import { IUser } from '@musetrip360/user-management/types';
->>>>>>> c68f1f00
 
 export type Event = {
   id: string;
