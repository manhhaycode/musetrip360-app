--- conflicted
+++ resolved
@@ -1,7 +1,3 @@
-<<<<<<< HEAD
-import { config, getEnvironment, getEnvVar } from '@musetrip360/infras';
-=======
->>>>>>> 7d6c747c
 import axios, { AxiosError, AxiosInstance, AxiosRequestConfig, AxiosResponse, InternalAxiosRequestConfig } from 'axios';
 import type {
   APIClientConfig,
@@ -11,10 +7,7 @@
   UploadConfig,
   UploadProgress,
 } from '../types/api-types';
-<<<<<<< HEAD
-=======
 import { config, getCurrentFramework, getEnvironment, getEnvVar } from '@musetrip360/infras';
->>>>>>> 7d6c747c
 
 /**
  * Default API client configuration
