<<<<<<< HEAD
import { QueryKey, useQuery as useReactQuery } from '@tanstack/react-query';
import { httpClient } from '../client/httpClient';
=======
import { useQuery as useReactQuery, QueryKey } from '@tanstack/react-query';
import { getHttpClient } from '../client/httpClient';
import type { CustomQueryOptions, APIError } from '../types/query-types';
>>>>>>> 269c8961
import type { RequestConfig } from '../types/api-types';
import type { APIError, CustomQueryOptions } from '../types/query-types';

/**
 * Enhanced useQuery hook with custom configuration
 */
export function useQuery<
  TQueryFnData = unknown,
  TError = APIError,
  TData = TQueryFnData,
  TQueryKey extends QueryKey = QueryKey,
>(
  queryKey: TQueryKey,
  queryFn: () => Promise<TQueryFnData>,
  options?: CustomQueryOptions<TQueryFnData, TError, TData, TQueryKey>
) {
  const { background = false, offlineFirst = false, ...reactQueryOptions } = options || {};

  // Enhanced query function with request configuration
  const enhancedQueryFn = async (): Promise<TQueryFnData> => {
    try {
      return await queryFn();
    } catch (error) {
      // Handle offline scenarios
      if (offlineFirst && !navigator.onLine) {
        throw new Error('Query requires network connection');
      }
      throw error;
    }
  };

  // Configure query options based on custom settings
  const queryOptions = {
    ...reactQueryOptions,
    queryKey,
    queryFn: enhancedQueryFn,
    networkMode: offlineFirst ? ('offlineFirst' as const) : ('online' as const),
    notifyOnChangeProps: background ? [] : undefined,
  };

  return useReactQuery(queryOptions);
}

/**
 * Hook for HTTP GET requests
 */
export function useGetQuery<TData = unknown>(
  url: string,
  queryKey: QueryKey,
  requestConfig?: RequestConfig,
  options?: Omit<CustomQueryOptions<TData>, 'requestConfig'>
) {
  return useQuery(queryKey, () => getHttpClient().get<TData>(url), {
    ...options,
    requestConfig,
  });
}

/**
 * Hook for paginated queries
 */
export function usePaginatedQuery<TData = unknown>(
  url: string,
  queryKey: QueryKey,
  page: number = 1,
  limit: number = 10,
  requestConfig?: RequestConfig,
  options?: Omit<CustomQueryOptions<TData>, 'requestConfig'>
) {
  const paginatedUrl = `${url}?Page=${page}&PageSize=${limit}`;
  const paginatedQueryKey = [...queryKey, { page, limit }];

  return useQuery(paginatedQueryKey as QueryKey, () => getHttpClient().get<TData>(paginatedUrl), {
    ...options,
    requestConfig,
    placeholderData: (previousData: TData | undefined) => previousData, // Keep previous data while loading new page
  } as any);
}

/**
 * Hook for search queries with debouncing
 */
export function useSearchQuery<TData = unknown>(
  url: string,
  queryKey: QueryKey,
  searchTerm: string,
  debounceMs: number = 300, // TODO: Implement debouncing logic
  minLength: number = 2,
  requestConfig?: RequestConfig,
  options?: Omit<CustomQueryOptions<TData>, 'requestConfig'>
) {
  const shouldSearch = searchTerm.length >= minLength;
  const searchUrl = shouldSearch ? `${url}?q=${encodeURIComponent(searchTerm)}` : '';

  return useQuery([...queryKey, { search: searchTerm }], () => getHttpClient().get<TData>(searchUrl), {
    ...options,
    enabled: shouldSearch && (options?.enabled ?? true),
    staleTime: 5 * 60 * 1000, // 5 minutes
    requestConfig,
  });
}

/**
 * Hook for dependent queries
 */
export function useDependentQuery<TData = unknown>(
  url: string,
  queryKey: QueryKey,
  dependency: unknown,
  requestConfig?: RequestConfig,
  options?: Omit<CustomQueryOptions<TData>, 'requestConfig'>
) {
  return useQuery([...queryKey, { dependency }], () => getHttpClient().get<TData>(url), {
    ...options,
    enabled: Boolean(dependency) && (options?.enabled ?? true),
    requestConfig,
  });
}

/**
 * Hook for background queries that don't affect loading states
 */
export function useBackgroundQuery<TData = unknown>(
  url: string,
  queryKey: QueryKey,
  requestConfig?: RequestConfig,
  options?: Omit<CustomQueryOptions<TData>, 'requestConfig' | 'background'>
) {
  return useQuery(queryKey, () => getHttpClient().get<TData>(url), {
    ...options,
    background: true,
    requestConfig,
    notifyOnChangeProps: [], // Don't trigger re-renders
  });
}

/**
 * Hook for offline-first queries
 */
export function useOfflineQuery<TData = unknown>(
  url: string,
  queryKey: QueryKey,
  requestConfig?: RequestConfig,
  options?: Omit<CustomQueryOptions<TData>, 'requestConfig' | 'offlineFirst'>
) {
  return useQuery(queryKey, () => getHttpClient().get<TData>(url), {
    ...options,
    offlineFirst: true,
    staleTime: 10 * 60 * 1000, // 10 minutes for offline
    gcTime: 24 * 60 * 60 * 1000, // 24 hours
    requestConfig,
  });
}<|MERGE_RESOLUTION|>--- conflicted
+++ resolved
@@ -1,11 +1,5 @@
-<<<<<<< HEAD
 import { QueryKey, useQuery as useReactQuery } from '@tanstack/react-query';
-import { httpClient } from '../client/httpClient';
-=======
-import { useQuery as useReactQuery, QueryKey } from '@tanstack/react-query';
 import { getHttpClient } from '../client/httpClient';
-import type { CustomQueryOptions, APIError } from '../types/query-types';
->>>>>>> 269c8961
 import type { RequestConfig } from '../types/api-types';
 import type { APIError, CustomQueryOptions } from '../types/query-types';
 
