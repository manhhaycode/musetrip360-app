--- conflicted
+++ resolved
@@ -1,8 +1,7 @@
 /// <reference types="vitest" />
+import { resolve } from 'path';
 import { defineConfig } from 'vite';
 import dts from 'vite-plugin-dts';
-import { resolve } from 'path';
-import packageJson from './package.json';
 
 export default defineConfig({
   plugins: [
@@ -20,13 +19,6 @@
       formats: ['es', 'cjs'],
       fileName: (format) => `index.${format === 'es' ? 'js' : 'cjs'}`,
     },
-<<<<<<< HEAD
-=======
-    rollupOptions: {
-      // Externalize dependencies that shouldn't be bundled
-      external: [...new Set([...Object.keys(packageJson.dependencies)])].map((dep) => new RegExp(`^${dep}`)),
-    },
->>>>>>> 87b41605
     target: 'es2022',
     minify: 'esbuild',
     sourcemap: true,
