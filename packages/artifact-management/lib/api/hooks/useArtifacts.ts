--- conflicted
+++ resolved
@@ -98,11 +98,7 @@
         // Invalidate relevant queries
         queryClient.invalidateQueries({ queryKey: artifactCacheKeys.list() });
         queryClient.invalidateQueries({ queryKey: artifactCacheKeys.adminList() });
-<<<<<<< HEAD
-        queryClient.invalidateQueries({ queryKey: artifactCacheKeys.byMuseum() });
-=======
         queryClient.invalidateQueries({ queryKey: artifactCacheKeys.all });
->>>>>>> ca802828
 
         onSuccess?.(data, variables, context);
       },
@@ -128,11 +124,7 @@
     onSuccess: (data, variables, context) => {
       // Invalidate relevant queries
       queryClient.invalidateQueries({ queryKey: artifactCacheKeys.list() });
-<<<<<<< HEAD
-      queryClient.invalidateQueries({ queryKey: artifactCacheKeys.byMuseum() });
-=======
       queryClient.invalidateQueries({ queryKey: artifactCacheKeys.all });
->>>>>>> ca802828
       queryClient.invalidateQueries({ queryKey: artifactCacheKeys.adminList() });
       queryClient.invalidateQueries({ queryKey: artifactCacheKeys.detail(variables.id) });
 
