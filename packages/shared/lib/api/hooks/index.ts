export * from './useCategory';
<<<<<<< HEAD
export * from './useFeedback';
export * from './useHistoricalPeriod';
export * from './useUpload';
=======
export * from './useUpload';
export * from './useHistoricalPeriod';
export * from './useFeedback';
export * from './useNotification';
>>>>>>> 54a7ae22
<|MERGE_RESOLUTION|>--- conflicted
+++ resolved
@@ -1,11 +1,4 @@
 export * from './useCategory';
-<<<<<<< HEAD
 export * from './useFeedback';
 export * from './useHistoricalPeriod';
-export * from './useUpload';
-=======
-export * from './useUpload';
-export * from './useHistoricalPeriod';
-export * from './useFeedback';
 export * from './useNotification';
->>>>>>> 54a7ae22
